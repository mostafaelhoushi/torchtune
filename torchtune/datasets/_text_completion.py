--- conflicted
+++ resolved
@@ -43,28 +43,17 @@
         tokenizer: ModelTokenizer,
         source: str,
         column: str = "text",
-<<<<<<< HEAD
-        max_seq_len: Optional[int] = None,
-        num_samples: Optional[int] = None,
-=======
         add_eos: bool = True,
         filter_fn: Optional[Callable] = None,
->>>>>>> 912af640
         **load_dataset_kwargs: Dict[str, Any],
     ) -> None:
         self._tokenizer = tokenizer
         self._data = load_dataset(source, **load_dataset_kwargs)
         self._column = column
-<<<<<<< HEAD
-        self._num_samples = num_samples
-        self._streaming = load_dataset_kwargs["streaming"] if "streaming" in load_dataset_kwargs else False
-        self._data_itr = iter(self._data) if self._streaming else None
-=======
         self.add_eos = add_eos
 
         if filter_fn is not None:
             self._data = self._data.filter(filter_fn)
->>>>>>> 912af640
 
     def __len__(self):
         if self._num_samples is None or not self._streaming:
