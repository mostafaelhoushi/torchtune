# Copyright (c) Meta Platforms, Inc. and affiliates.
# All rights reserved.
#
# This source code is licensed under the BSD-style license found in the
# LICENSE file in the root directory of this source tree.

import sys
import time

from functools import partial
from typing import Any, Dict, List, Optional, Tuple, Union
from warnings import warn

import torch
from omegaconf import DictConfig, ListConfig

from torch import nn
from torch.distributed import destroy_process_group, init_process_group

from torch.optim import Optimizer
from torch.utils.data import DataLoader, DistributedSampler
from torchtune import config, modules, training, utils
from torchtune.config._utils import _get_component_from_path
from torchtune.data import padded_collate_packed
from torchtune.datasets import ConcatDataset
from torchtune.recipe_interfaces import FTRecipeInterface
<<<<<<< HEAD
from torchtune.utils.activations import apply_selective_activation_checkpointing
from torchtune.utils.early_exit import early_exit_loss, build_early_exit_curriculum
from torchtune.modules.common_utils import slice_str_to_array
=======
from torchtune.training import DummyProfiler, PROFILER_KEY
from torchtune.training.activations import apply_selective_activation_checkpointing
from torchtune.training.lr_schedulers import get_lr
>>>>>>> 912af640

from tqdm import tqdm

log = utils.get_logger("DEBUG")


class FullFinetuneRecipeDistributed(FTRecipeInterface):
    """
    Full finetuning recipe for dense transformer-based LLMs such as Llama2. This recipe supports
    distributed training and can be run on a single node (1 to 8 GPUs).

    Features:
        - FSDP. Supported using PyTorch's FSDP APIs. CPU offload of parameters, gradients, and optimizer states
            is supported via ``fsdp_cpu_offload``. Resharding of parameters after the forward pass is
            done by default (corresponding to FULL_SHARD sharding strategy), but can be disabled by setting the config
            ``fsdp_reshard_after_forward`` to False (this corresponds to SHARD_GRAD_OP sharding strategy).
            DDP is currently not supported. Training on CPU is not supported.

        - Activation Checkpointing. This can be controlled using the ``enable_activation_checkpointing``
            flag. Activation checkpointing helps reduce the memory footprint since we no longer keep
            activations in memory and instead recompute them during the backward pass. This is especially
            helpful for larger batch sizes when you're memory constrained. But these savings in memory
            come at the cost of training performance. In most cases training can slow-down quite a bit as
            a result of this activation recomputation.

        - Activation Offloading. This can be controlled using the ``enable_activation_offloading``
            flag. Activation offloading is a technique similar to activations checkpointing that helps
            reduce the memory footprint to prevent OOMs on CUDA and enable bigger batches. Where activations
            checkpointing drops the activation in the forward to recompute it later in the backward,
            activations offloading will drop the activation in the forward to the CPU and bring it
            back during the backward pass. As always, there is a tradeoff--these savings in memory can
            come at the cost of training performance and CPU resources. To recover some runtime cost,
            we've added an option to enable offloading on a different stream to permit overlapping with
            the computation. This option is currently only available on PyTorch 2.5 or later and will
            be enabled by default if an acceptable torch version is found. Activation offloading can be
            used in conjunction with activation checkpointing.

        - Precision. Full fp32 and bf16 training are supported. Precision is controlled using the ``dtype``
            flag. When ``dtype=bf16``, all activations, gradients and optimizer states are in bfloat16. In
            most cases this should halve the memory footprint of full precision (fp32) training, without
            loss in model quality (will depend on the model, training data and other settings). For
            GPUs which do not support bfloat16, we fall back to fp32. Mixed precision training and fp16
            precision are currently not supported.

        - Gradient Accumulation. You can simulate larger batch sizes by accumulating gradients. This is
            controlled using the ``gradient_accumulation_steps`` flag.

                Total Batch Size = batch_size * number of GPUs * gradient accumulation steps.

            For example: with batch_size=1, nproc_per_node=2 and gradient_accumulation_steps=32 we get a
            total batch size of 64.

            Gradient accumulation is especially useful when you are memory constrained. In this case,
            accumulating gradients might give you better training speed than enabling activation
            checkpointing.

        - Checkpointing. Model weights are checkpointed both at the end of each epoch and at the end of
            training. Optimizer state and recipe state (seed, total_epochs, number of epochs run etc) are
            only saved at the end of a given epoch and used in case of resuming training.

            Resuming training is controlled by the ``resume_from_checkpoint`` flag. Mid-epoch checkpointing is
            currently not supported.

            For more details on the checkpointer, please take a look at
            our checkpointer deepdive (https://pytorch.org/torchtune/main/deep_dives/checkpointer.html).

        - Logging. Terminal, Disk, WandB and TensorBoard are all supported.

        - Gradient Clipping. Gradient clipping is supported using the ``clip_grad_norm`` flag. By default,
            ``clip_grad_norm`` is set to ``None``. If you only want to log the grad norm, you can set
            ``clip_grad_norm='inf'``.

    For a full list of example configs for this recipe, run ``tune ls`` on the command line. Each config
    has example commands for how to kick-off training.

    Args:
        cfg (DictConfig): OmegaConf object parsed from yaml file

    Raises:
        ValueError: If ``dtype`` is set to fp16.
        RuntimeError: If ``dtype`` is set to bf16 and the hardware does not support bf16.
        RuntimeError: If ``left_pad_sequence`` is set as the data collator.
        RuntimeError: If ``enable_activation_offloading`` is True and device is not CUDA.
        RuntimeError: If ``enable_activation_offloading`` is True and ``enable_activation_checkpointing`` is False.
    """

    def __init__(self, cfg: DictConfig) -> None:
        self._device = utils.get_device(device=cfg.device)
        self._dtype = training.get_dtype(cfg.dtype, device=self._device)

        if self._dtype == torch.float16:
            raise ValueError(
                "full fp16 training is not supported with this recipe. Please use bf16 or fp32 instead."
            )

        if (
            cfg.get("fsdp_cpu_offload", False)
            and cfg.optimizer.get("fused", False)
            and not utils.torch_version_ge("2.4.0")
        ):
            raise RuntimeError(
                "Using fused optimizer on CPU is only supported in PyTorch nightly."
            )

        # logging attributes
        self._output_dir = cfg.output_dir
        self._log_every_n_steps = cfg.get("log_every_n_steps", 1)
        self._log_peak_memory_stats = cfg.get("log_peak_memory_stats", False)

        if self._log_peak_memory_stats and self._device.type != "cuda":
            log.info(
                "log_peak_memory_stats was set to True, however, training does not use cuda. Setting log_peak_memory_stats=False."
            )
            self._log_peak_memory_stats = False

        # _is_rank_zero is used primarily for logging. In the future, the logger
        # should directly take care of this
        _, rank = training.get_world_size_and_rank()
        self._is_rank_zero = rank == 0

        # Training cfg
        self._resume_from_checkpoint = cfg.resume_from_checkpoint
        self._gradient_accumulation_steps = cfg.gradient_accumulation_steps
        self._optimizer_in_bwd = cfg.get("optimizer_in_bwd", False)
        self._clip_grad_norm = cfg.get("clip_grad_norm", None)

        # Optimizer in backward is not compatible with gradient accumulation or gradient clipping
        if self._optimizer_in_bwd:
            if self._clip_grad_norm is not None:
                raise RuntimeError(
                    "Gradient clipping is not supported with optimizer in bwd."
                    "Please set clip_grad_norm=None, or optimizer_in_bwd=False."
                )
            if self._gradient_accumulation_steps > 1:
                raise RuntimeError(
                    "Gradient accumulation is not supported with optimizer in bwd."
                    "Please set gradient_accumulation_steps=1, or optimizer_in_bwd=False."
                )

        # activation checkpointing/offloading
        self._enable_activation_checkpointing = cfg.get(
            "enable_activation_checkpointing", False
        )
        self._enable_activation_offloading = cfg.get(
            "enable_activation_offloading", False
        )
        if self._enable_activation_offloading:
            if self._device.type != "cuda":
                raise RuntimeError(
                    "enable_activation_offloading should only be True when training on CUDA"
                )
            if not self._enable_activation_checkpointing:
                raise RuntimeError(
                    "enable_activation_offloading should only be True when enable_activation_checkpointing is True"
                )
        elif (
            self._enable_activation_checkpointing
            and cfg.checkpointer.model_type != "LLAMA3_VISION"
        ):
            utils.log_rank_zero(
                log,
                "Hint: enable_activation_checkpointing is True, but enable_activation_offloading isn't. "
                "Enabling activation offloading should reduce memory further.",
            )

        # These are public properties which are updated by the checkpoint loader
        # when ``resume_from_checkpoint`` is `True` or validated in tests
        self.seed = training.set_seed(seed=cfg.seed)
        self.epochs_run = 0
        self.total_epochs = cfg.epochs
        self.max_steps_per_epoch = cfg.max_steps_per_epoch
        self.global_step = 0

        cfg_early_exit = cfg.get("early_exit", None)
        # TODO: create a "setup" function similar to setup_model?
        # TODO: rename "early_exit" to "early_exit_loss"
        if cfg_early_exit:
            self.early_exit_layers = cfg_early_exit.get("layers", ":")
            self.early_exit_curriculum = cfg_early_exit.get("curriculum", "none")
            self.early_exit_scale = cfg_early_exit.get("scale", 1.0)
        else:
            self.early_exit_layers = None
            self.early_exit_curriculum = None
            self.early_exit_scale = None

    def load_checkpoint(self, cfg_checkpointer: DictConfig) -> Dict[str, Any]:
        """
        Extract the checkpoint state from file and validate. If resume_from_checkpoint
        is True, this also includes the recipe state.
        """
        self._checkpointer = config.instantiate(
            cfg_checkpointer,
            resume_from_checkpoint=self._resume_from_checkpoint,
        )
        checkpoint_dict = self._checkpointer.load_checkpoint()

        if self._resume_from_checkpoint:
            self._update_recipe_state(checkpoint_dict)
        return checkpoint_dict

    def _update_recipe_state(self, ckpt_dict: Dict[str, Any]) -> None:
        """
        Updates the recipe state from checkpoint.
        """
        try:
            self.epochs_run = ckpt_dict[training.EPOCHS_KEY]

            # on mismatch, warn the user and prevent the override
            if self.seed != ckpt_dict[training.SEED_KEY]:
                warn(
                    message=(
                        "Config value for seed does not match the checkpoint value, "
                        f"using the checkpoint value: {ckpt_dict[training.SEED_KEY]}"
                    )
                )
                self.seed = ckpt_dict[training.SEED_KEY]
            if self.max_steps_per_epoch != ckpt_dict[training.MAX_STEPS_KEY]:
                warn(
                    message=(
                        "Config value for max_steps_per_epoch does not match the checkpoint value, "
                        f"using the checkpoint value: {ckpt_dict[training.MAX_STEPS_KEY]}"
                    )
                )
                self.max_steps_per_epoch = ckpt_dict[training.MAX_STEPS_KEY]

            # on mismatch, warn the user but allow the override
            if self.total_epochs != ckpt_dict[training.TOTAL_EPOCHS_KEY]:
                warn(
                    message=(
                        "Config value for total_epochs does not match the checkpoint value, "
                        f"using the config value: {self.total_epochs}"
                    )
                )

        except KeyError as e:
            raise KeyError(
                "Checkpoint does not contain the required keys needed for updating recipe state. "
                "Are you sure you passed in the right recipe checkpoint?"
            ) from e

    def setup(self, cfg: DictConfig) -> None:
        """
        Setup the recipe. This includes training state (if resume_from_checkpoint is True),
        model, tokenizer, loss, optimizer, sampler, and dataloader.
        """
        if self._is_rank_zero:
            self._metric_logger = config.instantiate(cfg.metric_logger)

            # log config with parameter override
            self._metric_logger.log_config(cfg)

        checkpoint_dict = self.load_checkpoint(cfg_checkpointer=cfg.checkpointer)

        self._compile = cfg.get("compile", False)
        self._model = self._setup_model(
            cfg_model=cfg.model,
            enable_activation_checkpointing=self._enable_activation_checkpointing,
            enable_activation_offloading=self._enable_activation_offloading,
            custom_sharded_layers=cfg.get("custom_sharded_layers", None),
            fsdp_cpu_offload=cfg.get("fsdp_cpu_offload", False),
            reshard_after_forward=cfg.get("fsdp_reshard_after_forward", True),
            model_state_dict=checkpoint_dict[training.MODEL_KEY],
            ac_mode=cfg.get("ac_mode", None),
            ac_option=cfg.get("ac_option", None),
        )
        self._tokenizer = config.instantiate(cfg.tokenizer)

        self._optimizer = self._setup_optimizer(
            cfg_optimizer=cfg.optimizer,
            optimizer_in_bwd=self._optimizer_in_bwd,
            opt_state_dict=(
                checkpoint_dict[training.OPT_KEY]
                if self._resume_from_checkpoint
                else None
            ),
        )

        # initialize loss
        self._loss_fn = config.instantiate(cfg.loss)

        if self._compile:
            training.compile_loss(self._loss_fn, verbose=self._is_rank_zero)

        if self._loss_fn.__class__.__name__ == "CEWithChunkedOutputLoss":
            # set num_output_chunks for model
            self._model.set_num_output_chunks(self._loss_fn.num_output_chunks)

        if self._is_rank_zero:
            log.info("Loss is initialized.")

        # sampler and dataloader depend on the tokenizer and loss_fn and should be
        # setup after both of these are initialized
        collate_name = cfg.get("collate_fn", "torchtune.data.padded_collate_sft")
        self._sampler, self._dataloader = self._setup_data(
            cfg_dataset=cfg.dataset,
            shuffle=cfg.shuffle,
            batch_size=cfg.batch_size,
            collate_fn=collate_name,
        )

        # Finally update the recipe state which can only be correctly set after all of the
        # other components have been initialized and updated.
        #
        # Number of training steps in each epoch depends on the number of batches produced
        # by the dataloader, the max_steps_per_epoch param set by the user and the
        # gradient_accumulation_steps param. This value is used for logging and tracking
        # training state. The computation should happen after the dataloader has been setup
        self._steps_per_epoch = (
            len(self._dataloader) // self._gradient_accumulation_steps
        )
        if (
            self.max_steps_per_epoch is not None
            and self.max_steps_per_epoch < self._steps_per_epoch
        ):
            self._steps_per_epoch = self.max_steps_per_epoch
        self.global_step = self.epochs_run * self._steps_per_epoch

        # Set up profiler, returns DummyProfiler (nullcontext object with no-op `step` method)
        # if cfg is missing profiler key or if `cfg.profiler.enabled = False`
        self._profiler = self._setup_profiler(cfg.get(PROFILER_KEY, None))

        # Used to ignore labels for loss computation
        self.ignore_labels_cache = torch.full(
            (cfg.batch_size, 1), self._loss_fn.ignore_index, device=self._device
        )

    def _setup_profiler(
        self, cfg_profiler: Optional[DictConfig] = None
    ) -> Union[torch.profiler.profile, DummyProfiler]:
        """
        Parses the `profiler` section of top-level `cfg` and sets up profiler

        Args:
            cfg_profiler (Optional[DictConfig]): ``profiler`` section of the top-level ``cfg`` (the main config passed to
                `recipe.main`). Default None.

        Returns:
            profiler: Union[torch.profiler.profile, DummyProfiler] - DummyProfiler is a nullcontext with no-op methods
            for `start`, `stop`, and `step` that can be used in place of `torch.profiler.profile` if profiler is not enabled such
            that the instrumented training loop does not need to be changed profiling is disabled.

        The profiler config can be provided in configs under the `profiler` key with the following layout:

        .. code-block:: yaml
            profiler:
                enabled: bool

                #Output directory of trace artifacts
                output_dir: str

            #`torch.profiler.ProfilerActivity` types to trace
            cpu: bool
            cuda: bool

                #Trace options
                profile_memory: bool
                with_stack: bool
                record_shapes: bool
                with_flops: bool

            # `torch.profiler.schedule` options:
            # wait_steps -> wait, warmup_steps -> warmup, active_steps -> active, num_cycles -> repeat
            wait_steps: int
            warmup_steps: int
            active_steps: int
            num_cycles: int
        """
        # Missing profiler section in config, assume disabled
        if cfg_profiler is None:
            cfg_profiler = DictConfig({"enabled": False})

        # Check that component is included and set correctly
        if cfg_profiler.get("_component_", None) is None:
            cfg_profiler["_component_"] = "torchtune.training.setup_torch_profiler"
        else:
            assert (
                cfg_profiler.get("_component_")
                == "torchtune.training.setup_torch_profiler"
            ), "Only torch profiler supported currently: component must be `torchtune.training.setup_torch_profiler`"

        profiler, profiler_cfg = config.instantiate(cfg_profiler)

        if self._is_rank_zero:
            log.info(f" Profiler config after instantiation: {profiler_cfg}")

            self.profiler_profile_memory = profiler_cfg.get("profile_memory", False)
            if profiler_cfg["enabled"]:
                self.profiler_wait_steps = profiler_cfg["wait_steps"]
                self.profiler_warmup_steps = profiler_cfg["warmup_steps"]
                self.profiler_active_steps = profiler_cfg["active_steps"]

        return profiler

    def _setup_model(
        self,
        cfg_model: DictConfig,
        enable_activation_checkpointing: bool,
        enable_activation_offloading: bool,
        fsdp_cpu_offload: bool,
        reshard_after_forward: bool,
        model_state_dict: Dict[str, Any],
        custom_sharded_layers: Optional[List[str]] = None,
        ac_mode: Optional[str] = None,
        ac_option: Optional[int] = None,
    ) -> nn.Module:
        """
        Model initialization has some important considerations:
           a. To minimize GPU peak memory, we initialize the model on meta device with
              the right dtype
           b. All ranks calls ``load_state_dict`` without peaking CPU RAMs since
              full state dicts are loaded with ``torch.load(mmap=True)``
        """

        if self._is_rank_zero:
            log.info(
                "FSDP is enabled. Instantiating model and loading checkpoint on Rank 0 ..."
            )
            init_start = time.perf_counter()

        with training.set_default_dtype(self._dtype), torch.device("meta"):
            model = config.instantiate(cfg_model)

        if self._compile:
            training.compile_model(model, verbose=self._is_rank_zero)

        # We currently have two versions of activation checkpointing in this recipe
        # for testing and BC purposes. ``enable_activation_checkpointing`` controls
        # the older version of AC and this behavior is unchanged
        # ac_mode and ac_option together control selective AC. This is only enabled
        # when these are set AND ``enable_activation_checkpointing`` is set to False
        # We'll clean this up as soon as testing of AC is complete
        if (not enable_activation_checkpointing) and (ac_mode is not None):
            apply_selective_activation_checkpointing(
                model,
                ac_mode,
                ac_option,
            )

        # original activation checkpointing (full) - flip the condition above
        if enable_activation_checkpointing and ac_mode is None:
            training.set_activation_checkpointing(
                model, auto_wrap_policy={modules.TransformerSelfAttentionLayer}
            )

        # For FSDP sharding
        fsdp_shard_conditions = [
            partial(
                training.get_shard_conditions,
                names_to_match=custom_sharded_layers,
            )
        ]
        training.shard_model(
            model=model,
            shard_conditions=fsdp_shard_conditions,
            cpu_offload=fsdp_cpu_offload,
            reshard_after_forward=reshard_after_forward,
        )

        with training.set_default_dtype(self._dtype), self._device:
            for m in model.modules():
                # RoPE is not covered in state dict
                if hasattr(m, "rope_init"):
                    m.rope_init()

        # This method will convert the full model state dict into a sharded state
        # dict and load into the model
        training.load_from_full_model_state_dict(
            model,
            model_state_dict,
            self._device,
            self._is_rank_zero,
            strict=True,
            cpu_offload=fsdp_cpu_offload,
        )

        # activation offloading
        self.activations_handling_ctx = training.get_act_offloading_ctx_manager(
            model, enable_activation_offloading
        )

        # Ensure no params and buffers are on meta device
        training.validate_no_params_on_meta_device(model)

        if self._is_rank_zero:
            log.info(
                f"Instantiating model and loading checkpoint took {time.perf_counter() - init_start:.2f} secs"
            )
            memory_stats = training.get_memory_stats(device=self._device)
            training.log_memory_stats(memory_stats)

        # synchronize before training begins
        torch.distributed.barrier()

        return model

    def _setup_optimizer(
        self,
        cfg_optimizer: DictConfig,
        optimizer_in_bwd: bool = False,
        opt_state_dict: Optional[Dict[str, Any]] = None,
    ) -> Optional[Optimizer]:
        if optimizer_in_bwd:
            # Maintain a dict of optims for every parameter.
            optim_dict = {
                param: config.instantiate(cfg_optimizer, [param])
                for param in self._model.parameters()
            }

            # Register optimizer step hooks on the model to run optimizer in backward.
            training.register_optim_in_bwd_hooks(
                model=self._model, optim_dict=optim_dict
            )
            # Create a wrapper for checkpoint save/load of optimizer states when running in backward.
            self._optim_ckpt_wrapper = training.create_optim_in_bwd_wrapper(
                model=self._model, optim_dict=optim_dict
            )
            # Load optimizer states for each param. If optimizer states are being restored in an optimizer in
            # backward run, these need to have been saved with the same setting. Cannot restore from runs that
            # did not use optimizer in backward.
            if opt_state_dict is not None:
                for param in opt_state_dict.keys():
                    try:
                        training.load_from_full_optimizer_state_dict(
                            self._optim_ckpt_wrapper.state_dict()[param],
                            opt_state_dict[param],
                            self._device,
                        )
                    except BaseException as e:
                        raise RuntimeError(
                            "Failed loading in-backward optimizer checkpoints."
                            "Please make sure run being restored from was using in-backward optimizer."
                        ) from e
            if self._is_rank_zero:
                log.info("In-backward optimizers are set up.")
            return None
        else:
            optimizer = config.instantiate(cfg_optimizer, self._model.parameters())
            if opt_state_dict:
                training.load_from_full_optimizer_state_dict(
                    optimizer,
                    opt_state_dict,
                    self._device,
                )

            if self._is_rank_zero:
                log.info("Optimizer is initialized.")
            return optimizer

    def _setup_data(
        self,
        cfg_dataset: DictConfig,
        shuffle: bool,
        batch_size: int,
        collate_fn: str,
    ) -> Tuple[DistributedSampler, DataLoader]:
        """
        All data related setup happens here. Currently this recipe only supports the
        DistributedSamplers with Map-style Datasets which fit into memory. Other samplers,
        iterable datasets and streaming datasets are not supported.
        """
        world_size, rank = training.get_world_size_and_rank()

        if isinstance(cfg_dataset, ListConfig):
            datasets = [
                config.instantiate(single_cfg_dataset, self._tokenizer)
                for single_cfg_dataset in cfg_dataset
            ]
            ds = ConcatDataset(datasets=datasets)
            packed = False
        else:
            ds = config.instantiate(cfg_dataset, self._tokenizer)
            packed = cfg_dataset.get("packed", False)

        # Instantiate collate_fn
        if "left_pad_sequence" in collate_fn:
            raise RuntimeError("left_pad_sequence collator is only for inference.")
        collate_fn = _get_component_from_path(collate_fn)

        sampler = DistributedSampler(
            ds, num_replicas=world_size, rank=rank, shuffle=shuffle, seed=0
        )
        dataloader = DataLoader(
            dataset=ds,
            batch_size=batch_size,
            sampler=sampler,
            # dropping last avoids shape issues with compile + flex attention
            drop_last=True,
            collate_fn=(
                partial(
                    collate_fn,
                    padding_idx=self._tokenizer.pad_id,
                    ignore_idx=self._loss_fn.ignore_index,
                )
                if not packed
                else padded_collate_packed
            ),
        )

        if self._is_rank_zero:
            log.info("Dataset and Sampler are initialized.")

        return sampler, dataloader

    def save_checkpoint(
        self,
        epoch: int,
    ) -> None:
        """
        Checkpoint the state of the recipe. The constructed checkpoint state dict
        contains the following information:
        - Model weights with key training.MODEL_KEY
        - Relevant recipe state if training is not complete

        Checkpointer will save the model weights and recipe state in
        different checkpoint files. To correctly resume training from an intermediate checkpoint,
        the model weights and recipe state must be provided.
        """
        # final dict passed onto the checkpointer
        checkpoint_dict = {}

        intermediate_checkpoint = epoch + 1 < self.total_epochs

        if self._is_rank_zero:
            log.info(
                "Saving checkpoint. This may take some time. Retrieving full model state dict..."
            )
            start = time.perf_counter()

        # To prevent GPU memory from spiking during checkpoint save,
        # we consolidate the full model and optim state dicts on CPU for rank 0
        cpu_state_dict = training.gather_cpu_state_dict(
            self._model.state_dict(),
            self._is_rank_zero,
            device=self._device,
        )

        if self._is_rank_zero:
            log.info(
                f"Getting full model state dict took {time.perf_counter() - start:.2f} secs"
            )

        if intermediate_checkpoint:
            start = time.perf_counter()
            if self._is_rank_zero:
                log.info("Getting optimizer state dict...")
            if not self._optimizer_in_bwd:
                opt_state_dict = training.get_full_optimizer_state_dict(
                    self._optimizer,
                    self._is_rank_zero,
                    device=self._device,
                )
            else:
                opt_state_dict = {}
                for param, opt in self._optim_ckpt_wrapper.optim_map.items():
                    opt_state_dict[param] = training.get_full_optimizer_state_dict(
                        opt, self._is_rank_zero, device=self._device
                    )
            if self._is_rank_zero:
                log.info(
                    f"Getting optimizer state dict took {time.perf_counter() - start:.2f} secs"
                )
        else:
            opt_state_dict = None

        # Now that we have the model and opt state dict, create the actual checkpoint dict
        # to be sent to the checkpointer and ultimately written to file

        if self._is_rank_zero:
            start = time.perf_counter()
            checkpoint_dict.update({training.MODEL_KEY: cpu_state_dict})

            # if training is in-progress, checkpoint the optimizer state and recipe state
            # as well.
            if intermediate_checkpoint:
                checkpoint_dict.update(
                    {
                        training.OPT_KEY: opt_state_dict,
                        training.SEED_KEY: self.seed,
                        training.EPOCHS_KEY: self.epochs_run,
                        training.TOTAL_EPOCHS_KEY: self.total_epochs,
                        training.MAX_STEPS_KEY: self.max_steps_per_epoch,
                    }
                )

            self._checkpointer.save_checkpoint(
                checkpoint_dict,
                epoch=epoch,
                intermediate_checkpoint=intermediate_checkpoint,
            )
            log.info(f"Saving checkpoint took {time.perf_counter() - start:.2f} secs")

        torch.distributed.barrier()

    def train(self) -> None:
        """
        The core training loop.
        """
        # clean up before training begins
        training.cleanup_before_training()

        world_size, rank = training.get_world_size_and_rank()

        # zero out the gradients before starting training
        if not self._optimizer_in_bwd:
            self._optimizer.zero_grad()
        else:
            for opt in self._optim_ckpt_wrapper.optim_map.values():
                opt.zero_grad()

        # Initialize tokens count and running loss (for grad accumulation)
        t0 = time.perf_counter()
        running_loss = 0
        num_tokens = 0

<<<<<<< HEAD
        # Early exit loss settings
        # TODO: move to _init_() or setup()
        if self.early_exit_layers:
            output_hidden_states = slice_str_to_array(self.early_exit_layers, len(self._model.layers))
            if True: # TODO: add cli option
                output_hidden_states[len(self._model.layers) - 1] = True
        else:
            output_hidden_states = False

        if self.early_exit_curriculum:
            self.early_exit_curriculum = build_early_exit_curriculum(self.early_exit_curriculum, output_hidden_states, self.total_epochs*self._steps_per_epoch)

=======
        self._profiler.start()
>>>>>>> 912af640
        # self.epochs_run should be non-zero when we're resuming from a checkpoint
        for curr_epoch in range(self.epochs_run, self.total_epochs):
            # Update the sampler to ensure data is correctly shuffled across epochs
            # in case shuffle is True
            self._sampler.set_epoch(curr_epoch)

            pbar = tqdm(total=self._steps_per_epoch, disable=not (rank == 0))
            for idx, batch in enumerate(self._dataloader):
                if (
                    self.max_steps_per_epoch is not None
                    and (idx // self._gradient_accumulation_steps)
                    == self.max_steps_per_epoch
                ):
                    break

<<<<<<< HEAD
                # Both are shape [b, s]
                tokens, labels = batch["tokens"], batch["labels"]
                b, s = tokens.shape
                # Get the attention mask and position ids from the dataset if they
                # exist. Currently, only sample packing in PackedDataset returns these
                mask = batch.get("mask", None)  # shape [b, s, s]
                input_pos = batch.get("input_pos", None)  # shape [b, s]

                tokens = tokens.to(self._device)
                num_tokens += tokens.numel()
                labels = labels.to(self._device)
                mask = mask.to(self._device) if mask is not None else None
                input_pos = (
                    input_pos.to(self._device) if input_pos is not None else None
=======
                # Start tracking CUDA memory for active steps for just the first epoch
                if (
                    self._is_rank_zero
                    and curr_epoch == 0
                    and self.profiler_profile_memory
                    and idx == self.profiler_wait_steps + self.profiler_warmup_steps
                ):
                    torch.cuda.memory._record_memory_history()

                utils.batch_to_device(batch, self._device)

                # Calculate the number of unmasked tokens in the current batch
                # and increment the total number of tokens seen in the step
                current_num_tokens = (
                    batch["labels"] != self._loss_fn.ignore_index
                ).sum()
                num_tokens += current_num_tokens

                # Shape [b, s], needed for the loss not the model
                labels = batch.pop("labels")

                with self.activations_handling_ctx:
                    logits = self._model(**batch)

                # Shift labels to compute loss
                # equivalent to doing labels[..., 1:] and logits[..., :-1, :]
                # But this way we dont need to slice the logits. We just add an ignore index to labels.
                labels = torch.hstack(
                    (labels[..., 1:], self.ignore_labels_cache[: labels.shape[0]])
>>>>>>> 912af640
                )
                if not isinstance(logits, list):
                    labels = labels.reshape(-1)
                    logits = logits.reshape(-1, logits.size(-1))

<<<<<<< HEAD
                if self.early_exit_layers:
                    logits, hidden_states = self._model(tokens, mask=mask, input_pos=input_pos, output_hidden_states=output_hidden_states)
                else:
                    logits = self._model(tokens, mask=mask, input_pos=input_pos, output_hidden_states=output_hidden_states)

                # Shift so that tokens < n predict n
                logits = logits[..., :-1, :].contiguous()
                labels = labels[..., 1:].contiguous()
                logits = logits.transpose(1, 2)

                # Compute loss
                if self.early_exit_layers:
                    loss = early_exit_loss(self._model, hidden_states, labels, self._loss_fn)
                else:
                    loss = self._loss_fn(logits, labels)
=======
                # Compute loss
                # Loss is normalized by default so we multiply by the number of tokens
                # This way we can normalize by the total number of tokens if we're accumulating gradients
                current_loss = self._loss_fn(logits, labels) * current_num_tokens

                # free logits otherwise it peaks backward memory
                del logits

                running_loss += current_loss
>>>>>>> 912af640

                # For optimizer in backward, we need to normalize before calling backward
                # This case and gradient accumulation are mutually exclusive
                if self._optimizer_in_bwd:
                    torch.distributed.all_reduce(num_tokens)
                    torch.distributed.all_reduce(running_loss)
                    current_loss = current_loss / num_tokens

                current_loss.backward()

                # Step with optimizer
                if (idx + 1) % self._gradient_accumulation_steps == 0:
                    if not self._optimizer_in_bwd:
                        # Get total number of tokens across all ranks to normalize gradients
                        torch.distributed.all_reduce(num_tokens)
                        # This will ensure that the logged loss matches what we're optimizing
                        torch.distributed.all_reduce(running_loss)
                        # Manually scale the gradients from unnormalized loss by total # of tokens
                        training.scale_grads(self._model, 1 / num_tokens)
                        if self._clip_grad_norm is not None:
                            grad_norm = torch.nn.utils.clip_grad_norm_(
                                self._model.parameters(),
                                max_norm=float(self._clip_grad_norm),
                            )
                        self._optimizer.step()
                        self._optimizer.zero_grad(set_to_none=True)

                    # Update the number of steps when the weights are updated
                    self.global_step += 1

                    loss_to_log = running_loss.item() / num_tokens
                    pbar.update(1)
                    pbar.set_description(
                        f"{curr_epoch + 1}|{self.global_step}|Loss: {loss_to_log}"
                    )

                    # Log per-step metrics
                    if (
                        self.global_step % self._log_every_n_steps == 0
                        and self._is_rank_zero
                    ):
                        time_per_step = time.perf_counter() - t0
                        log_dict = {
                            "loss": loss_to_log,
                            "lr": get_lr(
                                (
                                    self._optimizer
                                    if not self._optimizer_in_bwd
                                    else self._optim_ckpt_wrapper
                                ),
                            ),
                            "tokens_per_second_per_gpu": num_tokens
                            / (time_per_step * world_size),
                        }
                        if self._log_peak_memory_stats:
                            log_dict.update(
                                training.get_memory_stats(device=self._device)
                            )
                        if self._clip_grad_norm is not None:
                            log_dict.update({"grad_norm": grad_norm})
                        self._metric_logger.log_dict(
                            log_dict,
                            step=self.global_step,
                        )

                    # Reset running stats for the next step
                    running_loss = 0
                    num_tokens = 0
                    t0 = time.perf_counter()

<<<<<<< HEAD
                if self.early_exit_curriculum:
                    self.early_exit_curriculum.step()
                    output_hidden_states = self.early_exit_curriculum.get()
                    if True: # TODO: add cli option
                        output_hidden_states[len(self._model.layers) - 1] = True
=======
                    # Stop tracking CUDA memory now that active steps are complete
                    if (
                        self._is_rank_zero
                        and curr_epoch == 0
                        and self.profiler_profile_memory
                        and idx
                        == self.profiler_wait_steps
                        + self.profiler_warmup_steps
                        + self.profiler_active_steps
                    ):
                        torch.cuda.memory._record_memory_history(enabled=None)

                    # Step profiler
                    # Note that this is called within gradient accumulation block, hence
                    # will include multiple forward / backward passes if gradient accumulation > 1
                    self._profiler.step()
>>>>>>> 912af640

            self.epochs_run += 1
            self.save_checkpoint(epoch=curr_epoch)

        self._profiler.stop()

    def cleanup(self) -> None:
        if self._is_rank_zero:
            self._metric_logger.close()
        destroy_process_group()


@config.parse
def recipe_main(cfg: DictConfig) -> None:
    """
    Entry point for the recipe.

    Configurable parameters are read in the following order:
        - Parameters specified in config (see available configs through ``tune ls``)
        - Overwritten by arguments from the command-line
    """
    if not training.is_distributed():
        raise RuntimeError(
            "Distributed finetune recipe should be run via a distributed launcher."
            "If using tune CLI, please specify --nnodes 1 and --nproc_per_node [num_gpus]"
        )
    init_process_group(backend="gloo" if cfg.device == "cpu" else "nccl")
    if cfg.get("fsdp_cpu_offload", False):
        # Utilize all available CPU cores for intra-op parallelism. This provides ~2x
        # speed up when benchmarking fused AdamW on CPU
        training.set_torch_num_threads()

    config.log_config(recipe_name="FullFinetuneRecipeDistributed", cfg=cfg)

    recipe = FullFinetuneRecipeDistributed(cfg=cfg)
    recipe.setup(cfg=cfg)
    recipe.train()
    recipe.cleanup()


if __name__ == "__main__":
    sys.exit(recipe_main())<|MERGE_RESOLUTION|>--- conflicted
+++ resolved
@@ -24,15 +24,9 @@
 from torchtune.data import padded_collate_packed
 from torchtune.datasets import ConcatDataset
 from torchtune.recipe_interfaces import FTRecipeInterface
-<<<<<<< HEAD
-from torchtune.utils.activations import apply_selective_activation_checkpointing
-from torchtune.utils.early_exit import early_exit_loss, build_early_exit_curriculum
-from torchtune.modules.common_utils import slice_str_to_array
-=======
 from torchtune.training import DummyProfiler, PROFILER_KEY
 from torchtune.training.activations import apply_selective_activation_checkpointing
 from torchtune.training.lr_schedulers import get_lr
->>>>>>> 912af640
 
 from tqdm import tqdm
 
@@ -747,22 +741,7 @@
         running_loss = 0
         num_tokens = 0
 
-<<<<<<< HEAD
-        # Early exit loss settings
-        # TODO: move to _init_() or setup()
-        if self.early_exit_layers:
-            output_hidden_states = slice_str_to_array(self.early_exit_layers, len(self._model.layers))
-            if True: # TODO: add cli option
-                output_hidden_states[len(self._model.layers) - 1] = True
-        else:
-            output_hidden_states = False
-
-        if self.early_exit_curriculum:
-            self.early_exit_curriculum = build_early_exit_curriculum(self.early_exit_curriculum, output_hidden_states, self.total_epochs*self._steps_per_epoch)
-
-=======
         self._profiler.start()
->>>>>>> 912af640
         # self.epochs_run should be non-zero when we're resuming from a checkpoint
         for curr_epoch in range(self.epochs_run, self.total_epochs):
             # Update the sampler to ensure data is correctly shuffled across epochs
@@ -778,22 +757,6 @@
                 ):
                     break
 
-<<<<<<< HEAD
-                # Both are shape [b, s]
-                tokens, labels = batch["tokens"], batch["labels"]
-                b, s = tokens.shape
-                # Get the attention mask and position ids from the dataset if they
-                # exist. Currently, only sample packing in PackedDataset returns these
-                mask = batch.get("mask", None)  # shape [b, s, s]
-                input_pos = batch.get("input_pos", None)  # shape [b, s]
-
-                tokens = tokens.to(self._device)
-                num_tokens += tokens.numel()
-                labels = labels.to(self._device)
-                mask = mask.to(self._device) if mask is not None else None
-                input_pos = (
-                    input_pos.to(self._device) if input_pos is not None else None
-=======
                 # Start tracking CUDA memory for active steps for just the first epoch
                 if (
                     self._is_rank_zero
@@ -823,29 +786,11 @@
                 # But this way we dont need to slice the logits. We just add an ignore index to labels.
                 labels = torch.hstack(
                     (labels[..., 1:], self.ignore_labels_cache[: labels.shape[0]])
->>>>>>> 912af640
                 )
                 if not isinstance(logits, list):
                     labels = labels.reshape(-1)
                     logits = logits.reshape(-1, logits.size(-1))
 
-<<<<<<< HEAD
-                if self.early_exit_layers:
-                    logits, hidden_states = self._model(tokens, mask=mask, input_pos=input_pos, output_hidden_states=output_hidden_states)
-                else:
-                    logits = self._model(tokens, mask=mask, input_pos=input_pos, output_hidden_states=output_hidden_states)
-
-                # Shift so that tokens < n predict n
-                logits = logits[..., :-1, :].contiguous()
-                labels = labels[..., 1:].contiguous()
-                logits = logits.transpose(1, 2)
-
-                # Compute loss
-                if self.early_exit_layers:
-                    loss = early_exit_loss(self._model, hidden_states, labels, self._loss_fn)
-                else:
-                    loss = self._loss_fn(logits, labels)
-=======
                 # Compute loss
                 # Loss is normalized by default so we multiply by the number of tokens
                 # This way we can normalize by the total number of tokens if we're accumulating gradients
@@ -855,7 +800,6 @@
                 del logits
 
                 running_loss += current_loss
->>>>>>> 912af640
 
                 # For optimizer in backward, we need to normalize before calling backward
                 # This case and gradient accumulation are mutually exclusive
@@ -926,13 +870,6 @@
                     num_tokens = 0
                     t0 = time.perf_counter()
 
-<<<<<<< HEAD
-                if self.early_exit_curriculum:
-                    self.early_exit_curriculum.step()
-                    output_hidden_states = self.early_exit_curriculum.get()
-                    if True: # TODO: add cli option
-                        output_hidden_states[len(self._model.layers) - 1] = True
-=======
                     # Stop tracking CUDA memory now that active steps are complete
                     if (
                         self._is_rank_zero
@@ -949,7 +886,6 @@
                     # Note that this is called within gradient accumulation block, hence
                     # will include multiple forward / backward passes if gradient accumulation > 1
                     self._profiler.step()
->>>>>>> 912af640
 
             self.epochs_run += 1
             self.save_checkpoint(epoch=curr_epoch)
